package com.wavesplatform.generator

import java.io.File
import java.net.{InetSocketAddress, URI}
import java.util.concurrent.{Executors, ThreadLocalRandom}

import com.wavesplatform.generator.GeneratorSettings._
import com.wavesplatform.it.util.NetworkSender
import com.wavesplatform.network.RawBytes
import io.netty.channel.Channel
import org.slf4j.LoggerFactory
import scopt.OptionParser
import scorex.account.AddressScheme
import scorex.utils.LoggerFacade

import scala.concurrent.duration._
import scala.concurrent.{ExecutionContext, Future, blocking}
import scala.util.{Failure, Success}

object Mode extends Enumeration {
  type Mode = Value
  val WIDE, NARROW = Value
}

case class GenerationParameters(mode: Mode.Value,
                                transactions: Int,
                                iterations: Int,
                                delay: FiniteDuration)

object TransactionsGeneratorApp extends App {

  val log = LoggerFacade(LoggerFactory.getLogger("generator"))

  implicit val modeRead: scopt.Read[Mode.Value] = scopt.Read.reads(Mode withName _.toUpperCase)

<<<<<<< HEAD
  implicit val inetSocketAddressRead: scopt.Read[InetSocketAddress] = scopt.Read.reads(s => {
    val uri = new URI(s"my://$s")
    new InetSocketAddress(uri.getHost, uri.getPort)
  })

=======
  private implicit val finiteDurationRead: scopt.Read[FiniteDuration] = scopt.Read.durationRead.map { x =>
    if (x.isFinite()) FiniteDuration(x.length, x.unit)
    else throw new IllegalArgumentException(s"Duration '$x' expected to be finite")
  }
>>>>>>> 7692f946


  val parser = new OptionParser[GenerationParameters]("generator") {
    head("TransactionsGenerator - Waves load testing transactions generator")
    opt[Mode.Value]('m', "mode") valueName "<mode>" action { (v, c) => c.copy(mode = v) } text "generation mode (NARROW|WIDE)"
    opt[Int]('t', "transactions") valueName "<transactions>" action { (v, c) => c.copy(transactions = v) } text "number of transactions to generate per iteration"
    opt[Int]('i', "iterations") valueName "<iterations>" action { (v, c) => c.copy(iterations = v) } text "number of iterations"
    opt[FiniteDuration]('d', "delay") valueName "<delay>" action { (v, c) => c.copy(delay = v) } text "delay between iterations"
    help("help") text "display this help message"
  }

  val defaultConfig = fromConfig(readConfig(None))

  val initialParameters = GenerationParameters(
    mode = Mode.NARROW,
    transactions = 1000,
    iterations = 1,
    delay = 1.minutes
  )

  parser.parse(args, initialParameters) match {
    case Some(parameters) =>
<<<<<<< HEAD
      val actualConfig = parameters.config.map(file => fromConfig(readConfig(Some(file.getAbsolutePath))))
        .getOrElse(defaultConfig)

      AddressScheme.current = new AddressScheme {
        override val chainId: Byte = actualConfig.chainId.toByte
      }

      val generator = parameters.mode match {
        case Mode.NARROW => new NarrowTransactionGenerator(actualConfig.txProbabilities, actualConfig.accounts)
        case Mode.WIDE => new WideTransactionGenerator(actualConfig.accounts)
      }
      val node = parameters.node.getOrElse(actualConfig.sendTo)
      generateAndSend(generator, parameters.transactions, parameters.iterations, parameters.delay, node, actualConfig.chainId)
=======

      val defaultConfig = fromConfig(readConfig(None))

      AddressScheme.current = new AddressScheme {
        override val chainId: Byte = defaultConfig.chainId.toByte
      }
      val generator = parameters.mode match {
        case Mode.NARROW => new NarrowTransactionGenerator(defaultConfig.txProbabilities, defaultConfig.accounts)
        case Mode.WIDE => new WideTransactionGenerator(defaultConfig.accounts)
      }

      val nodes = defaultConfig.sendTo
      val threadPool = Executors.newFixedThreadPool(Math.max(1, nodes.size))
      implicit val ec = ExecutionContext.fromExecutor(threadPool)

      val workers = nodes.map { node =>
        generateAndSend(generator, parameters.transactions, parameters.iterations, parameters.delay, node, defaultConfig.chainId)
      }

      Future.sequence(workers).onComplete { _ =>
        log.info("Done all")
        threadPool.shutdown()
      }
>>>>>>> 7692f946
    case None => parser.failure("Failed to parse command line parameters")
  }

  private def generateAndSend(generator: TransactionGenerator, count: Int, iterations: Int, delay: FiniteDuration,
                              node: InetSocketAddress, chainId: Char)
                             (implicit ec: ExecutionContext): Future[Unit] = {
    log.info(s"[$node] Going to perform $iterations iterations")
    log.info(s"[$node] Generating $count transactions per iteration")
    log.info(s"[$node] With $delay between iterations")
    log.info(s"[$node] Source addresses: ${generator.accounts.mkString(", ")}")

    val nonce = ThreadLocalRandom.current.nextLong()
    val sender = new NetworkSender(chainId, "generator", nonce)
    sys.addShutdownHook(sender.close())

    def sendTransactions(channel: Channel): Future[Unit] = {
      def loop(step: Int): Future[Unit] = {
        log.info(s"[$node] Iteration $step")
        val transactions = generator.generate(count)
        val messages = transactions.map(tx => RawBytes(25.toByte, tx.bytes))

        sender
          .send(channel, messages: _*)
          .andThen {
            case Success(_) => log.info(s"[$node] Transactions had been sent")
            case Failure(e) => log.error(s"[$node] An error during sending transations", e)
          }
          .map { _ =>
            blocking {
              if (step != iterations) {
                log.info(s"[$node] Sleeping for $delay")
                Thread.sleep(delay.toMillis)
              }
            }
          }
          .flatMap { _ =>
            if (step < iterations) loop(step + 1) else {
              log.info(s"[$node] Done")
              Future.successful(())
            }
          }
      }

      loop(1)
    }

    sender
      .connect(node)
      .flatMap(sendTransactions)
      .recover {
        case e => log.error(s"[$node] Failed to send transactions", e)
      }
      .andThen {
        case _ => sender.close()
      }
  }

}<|MERGE_RESOLUTION|>--- conflicted
+++ resolved
@@ -1,7 +1,6 @@
 package com.wavesplatform.generator
 
-import java.io.File
-import java.net.{InetSocketAddress, URI}
+import java.net.InetSocketAddress
 import java.util.concurrent.{Executors, ThreadLocalRandom}
 
 import com.wavesplatform.generator.GeneratorSettings._
@@ -33,18 +32,10 @@
 
   implicit val modeRead: scopt.Read[Mode.Value] = scopt.Read.reads(Mode withName _.toUpperCase)
 
-<<<<<<< HEAD
-  implicit val inetSocketAddressRead: scopt.Read[InetSocketAddress] = scopt.Read.reads(s => {
-    val uri = new URI(s"my://$s")
-    new InetSocketAddress(uri.getHost, uri.getPort)
-  })
-
-=======
   private implicit val finiteDurationRead: scopt.Read[FiniteDuration] = scopt.Read.durationRead.map { x =>
     if (x.isFinite()) FiniteDuration(x.length, x.unit)
     else throw new IllegalArgumentException(s"Duration '$x' expected to be finite")
   }
->>>>>>> 7692f946
 
 
   val parser = new OptionParser[GenerationParameters]("generator") {
@@ -67,45 +58,28 @@
 
   parser.parse(args, initialParameters) match {
     case Some(parameters) =>
-<<<<<<< HEAD
-      val actualConfig = parameters.config.map(file => fromConfig(readConfig(Some(file.getAbsolutePath))))
-        .getOrElse(defaultConfig)
+      val actualConfig = fromConfig(readConfig(None))
 
       AddressScheme.current = new AddressScheme {
         override val chainId: Byte = actualConfig.chainId.toByte
       }
-
       val generator = parameters.mode match {
         case Mode.NARROW => new NarrowTransactionGenerator(actualConfig.txProbabilities, actualConfig.accounts)
         case Mode.WIDE => new WideTransactionGenerator(actualConfig.accounts)
       }
-      val node = parameters.node.getOrElse(actualConfig.sendTo)
-      generateAndSend(generator, parameters.transactions, parameters.iterations, parameters.delay, node, actualConfig.chainId)
-=======
 
-      val defaultConfig = fromConfig(readConfig(None))
-
-      AddressScheme.current = new AddressScheme {
-        override val chainId: Byte = defaultConfig.chainId.toByte
-      }
-      val generator = parameters.mode match {
-        case Mode.NARROW => new NarrowTransactionGenerator(defaultConfig.txProbabilities, defaultConfig.accounts)
-        case Mode.WIDE => new WideTransactionGenerator(defaultConfig.accounts)
-      }
-
-      val nodes = defaultConfig.sendTo
+      val nodes = actualConfig.sendTo
       val threadPool = Executors.newFixedThreadPool(Math.max(1, nodes.size))
       implicit val ec = ExecutionContext.fromExecutor(threadPool)
 
       val workers = nodes.map { node =>
-        generateAndSend(generator, parameters.transactions, parameters.iterations, parameters.delay, node, defaultConfig.chainId)
+        generateAndSend(generator, parameters.transactions, parameters.iterations, parameters.delay, node, actualConfig.chainId)
       }
 
       Future.sequence(workers).onComplete { _ =>
         log.info("Done all")
         threadPool.shutdown()
       }
->>>>>>> 7692f946
     case None => parser.failure("Failed to parse command line parameters")
   }
 
