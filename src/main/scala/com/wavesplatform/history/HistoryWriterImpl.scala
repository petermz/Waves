--- conflicted
+++ resolved
@@ -32,7 +32,6 @@
     Set(blockBodyByHeight().size(), blockIdByHeight().size(), heightByBlockId().size(), scoreByHeight().size()).size == 1
   }
 
-<<<<<<< HEAD
   private def updateFeaturesState(height: Int): Unit = write { implicit lock =>
     require(height % FeatureApprovalBlocksCount == 0, s"Features' state can't be updated at given height: $height")
 
@@ -53,14 +52,11 @@
     featuresState.mutate(_.put(height, combined))
   }
 
-  override def appendBlock(block: Block)(consensusValidation: => Either[ValidationError, BlockDiff]): Either[ValidationError, BlockDiff] = write { implicit lock =>
-=======
   def appendBlock(block: Block)(consensusValidation: => Either[ValidationError, BlockDiff]): Either[ValidationError, BlockDiff]
   = write { implicit lock =>
 
     assert(block.signatureValid)
 
->>>>>>> 69514d46
     if ((height() == 0) || (this.lastBlock.get.uniqueId == block.reference)) consensusValidation.map { blockDiff =>
       val h = height() + 1
       val score = (if (height() == 0) BigInt(0) else this.score()) + block.blockScore
@@ -126,7 +122,6 @@
 
   override def close(): Unit = db.close()
 
-<<<<<<< HEAD
   override def status(feature: Short): FeatureStatus = read { implicit lock =>
     val h = height()
     val lastApprovalHeight = h - h % FeatureApprovalBlocksCount
@@ -135,14 +130,13 @@
       FeatureStatus(byte)
     }.getOrElse(FeatureStatus.Defined)
   }
-=======
+
   override def lastBlockTimestamp(): Option[Long] = this.lastBlock.map(_.timestamp)
 
   override def lastBlockId(): Option[ByteStr] = this.lastBlock.map(_.signerData.signature)
 
   override  def blockAt(height: Int): Option[Block] = blockBytes(height).map(Block.parseBytes(_).get)
 
->>>>>>> 69514d46
 }
 
 object HistoryWriterImpl extends ScorexLogging {
