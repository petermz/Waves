package com.wavesplatform.network

import java.net.InetSocketAddress
import java.util.concurrent.Executors
import java.util.concurrent.atomic.{AtomicBoolean, AtomicInteger}

import com.wavesplatform.features.FeatureProvider
import com.wavesplatform.metrics.BlockStats
import com.wavesplatform.mining.Miner
import com.wavesplatform.settings.WavesSettings
import com.wavesplatform.state2.reader.StateReader
import com.wavesplatform.{Coordinator, UtxPool}
import io.netty.channel.ChannelHandler.Sharable
import io.netty.channel.group.ChannelGroup
import io.netty.channel.{Channel, ChannelHandlerContext, ChannelInboundHandlerAdapter}
import kamon.Kamon
import scorex.block.Block
import scorex.transaction._
import scorex.utils.{ScorexLogging, Time}

import scala.concurrent.{ExecutionContext, Future}

@Sharable
class CoordinatorHandler(checkpointService: CheckpointService,
                         history: History,
                         blockchainUpdater: BlockchainUpdater,
                         time: Time,
                         stateReader: StateReader,
                         utxStorage: UtxPool,
                         blockchainReadiness:
                         AtomicBoolean,
                         miner: Miner,
                         settings: WavesSettings,
                         peerDatabase: PeerDatabase,
                         allChannels: ChannelGroup,
                         featureProvider: FeatureProvider)
  extends ChannelInboundHandlerAdapter with ScorexLogging {

  private val counter = new AtomicInteger
  private implicit val ec = ExecutionContext.fromExecutor(Executors.newSingleThreadExecutor { r =>
    val t = new Thread(r)
    t.setName(s"coordinator-handler-${counter.incrementAndGet()}")
    t.setDaemon(true)
    t
  })

  private val processCheckpoint = Coordinator.processCheckpoint(checkpointService, history, blockchainUpdater) _
<<<<<<< HEAD
  private val processFork = Coordinator.processFork(checkpointService, history, blockchainUpdater, stateReader, utxStorage, time, settings, miner, blockchainReadiness) _
  private val processBlock = Coordinator.processSingleBlock(checkpointService, history, blockchainUpdater, time, stateReader, utxStorage, blockchainReadiness, settings) _
=======
  private val processFork = Coordinator.processFork(checkpointService, history, blockchainUpdater, stateReader, utxStorage, time, settings, miner, blockchainReadiness, featureProvider) _
  private val processBlock = Coordinator.processSingleBlock(checkpointService, history, blockchainUpdater, time, stateReader, utxStorage, blockchainReadiness, settings, miner, featureProvider) _
>>>>>>> 6ffcf17d

  private def broadcastingScore(src: Channel,
                                start: => String,
                                success: => String,
                                failure: => String,
                                f: => Either[_, BigInt]): Unit = Future {
    log.debug(s"${id(src)} $start")
    f match {
      case Right(newLocalScore) =>
        log.info(s"${id(src)} $success, new local score is $newLocalScore")
        allChannels.broadcast(LocalScoreChanged(newLocalScore))
      case Left(e) =>
        log.warn(s"${id(src)} $failure: $e")
    }
  }

  override def channelRead(ctx: ChannelHandlerContext, msg: AnyRef): Unit = {
    def from = ctx.channel().remoteAddress().asInstanceOf[InetSocketAddress]

    msg match {
      case c: Checkpoint => broadcastingScore(ctx.channel,
        "Attempting to process checkpoint",
        "Successfully processed checkpoint",
        s"Error processing checkpoint",
        processCheckpoint(c))

      case ExtensionBlocks(blocks) =>
        blocks.foreach(BlockStats.received(_, from))
        broadcastingScore(ctx.channel(),
          s"Attempting to append extension ${formatBlocks(blocks)}",
          s"Successfully appended extension ${formatBlocks(blocks)}",
          s"Error appending extension ${formatBlocks(blocks)}",
          processFork(blocks))

      case b: Block =>
        BlockStats.received(b, from)
        CoordinatorHandler.blockReceivingLag.record(System.currentTimeMillis() - b.timestamp)
        Signed.validateSignatures(b) match {
          case Left(err) => peerDatabase.blacklistAndClose(ctx.channel(), err.toString)
          case Right(_) => broadcastingScore(ctx.channel(),
            s"Attempting to append block ${b.uniqueId}",
            s"Successfully appended block ${b.uniqueId}",
            s"Could not append block ${b.uniqueId}",
            processBlock(b, false).left.map { x =>
              BlockStats.declined(b)
              x
            }.right.map { x =>
              miner.scheduleMining()
              x
            }
          )
        }
      case MicroBlockResponse(m) =>
        val r: Either[Any, Any] = Signed.validateSignatures(m) match {
          case Right(_) =>
            Coordinator.processMicroBlock(checkpointService, history, blockchainUpdater, utxStorage)(m)
              .map { _ =>
                allChannels.broadcast(MicroBlockInv(m.totalResBlockSig, m.prevResBlockSig), Some(ctx.channel()))
              }
          case Left(err) =>
            peerDatabase.blacklistAndClose(ctx.channel(), err.toString)
            Left(())
        }
        r
          .left.map { _ => BlockStats.declined(m) }
          .right.map { _ => BlockStats.applied(m) }
    }
  }
}

object CoordinatorHandler extends ScorexLogging {
  private val blockReceivingLag = Kamon.metrics.histogram("block-receiving-lag")

  def loggingResult[R](idCtx: String, msg: String, f: => Either[ValidationError, R]): Either[ValidationError, R] = {
    log.debug(s"$idCtx Starting $msg processing")
    val result = f
    result match {
      case Left(error) => log.warn(s"$idCtx Error processing $msg: $error")
      case Right(newScore) => log.debug(s"$idCtx Finished $msg processing, new local score is $newScore")
    }
    result
  }
}<|MERGE_RESOLUTION|>--- conflicted
+++ resolved
@@ -45,13 +45,8 @@
   })
 
   private val processCheckpoint = Coordinator.processCheckpoint(checkpointService, history, blockchainUpdater) _
-<<<<<<< HEAD
-  private val processFork = Coordinator.processFork(checkpointService, history, blockchainUpdater, stateReader, utxStorage, time, settings, miner, blockchainReadiness) _
-  private val processBlock = Coordinator.processSingleBlock(checkpointService, history, blockchainUpdater, time, stateReader, utxStorage, blockchainReadiness, settings) _
-=======
   private val processFork = Coordinator.processFork(checkpointService, history, blockchainUpdater, stateReader, utxStorage, time, settings, miner, blockchainReadiness, featureProvider) _
-  private val processBlock = Coordinator.processSingleBlock(checkpointService, history, blockchainUpdater, time, stateReader, utxStorage, blockchainReadiness, settings, miner, featureProvider) _
->>>>>>> 6ffcf17d
+  private val processBlock = Coordinator.processSingleBlock(checkpointService, history, blockchainUpdater, time, stateReader, utxStorage, blockchainReadiness, settings, featureProvider) _
 
   private def broadcastingScore(src: Channel,
                                 start: => String,
