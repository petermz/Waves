--- conflicted
+++ resolved
@@ -170,14 +170,9 @@
         .addListener { (connFuture: ChannelFuture) =>
           if (connFuture.isDone) {
             if (connFuture.cause() != null) {
-<<<<<<< HEAD
-              log.debug(s"${id(connFuture.channel())} Connection failed, blacklisting $remoteAddress", connFuture.cause())
-//              peerDatabase.blacklist(remoteAddress.getAddress)
-=======
               val reason = s"${id(connFuture.channel())} Connection failed, blacklisting $remoteAddress"
               log.debug(reason, connFuture.cause())
-              peerDatabase.blacklist(remoteAddress.getAddress, reason)
->>>>>>> 72ad73c0
+//              peerDatabase.blacklist(remoteAddress.getAddress, reason)
             } else if (connFuture.isSuccess) {
               log.info(s"${id(connFuture.channel())} Connection established")
               peerDatabase.touch(remoteAddress)
