--- conflicted
+++ resolved
@@ -11,13 +11,8 @@
 import scorex.transaction.assets.exchange.Validation.booleanOperators
 import scorex.transaction.assets.exchange.{AssetPair, Order, Validation}
 import scorex.transaction.state.database.blockchain.StoredState
-<<<<<<< HEAD
 import scorex.transaction.{AssetId, State, TransactionModule}
-import scorex.utils.{NTP, ScorexLogging}
-=======
-import scorex.transaction.{AssetId, TransactionModule}
 import scorex.utils.{ByteArrayExtension, NTP, ScorexLogging}
->>>>>>> 21333ac4
 import scorex.wallet.Wallet
 
 import scala.collection.mutable
@@ -44,9 +39,9 @@
 
   def basicValidation(msg: {def assetPair: AssetPair}): Validation = {
     msg.assetPair.isValid :| "Invalid AssetPair" &&
-      msg.assetPair.priceAsset.map(storedState.assetsExtension.getAssetQuantity).forall(_ > 0) :|
+      msg.assetPair.priceAsset.map(storedState.getAssetQuantity).forall(_ > 0) :|
         s"Unknown Asset ID: ${msg.assetPair.priceAssetStr}" &&
-      msg.assetPair.amountAsset.map(storedState.assetsExtension.getAssetQuantity).forall(_ > 0) :|
+      msg.assetPair.amountAsset.map(storedState.getAssetQuantity).forall(_ > 0) :|
         s"Unknown Asset ID: ${msg.assetPair.amountAssetStr}" &&
       checkPairOrdering(msg.assetPair)
   }
