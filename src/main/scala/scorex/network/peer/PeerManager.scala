package scorex.network.peer

import java.net.{InetAddress, InetSocketAddress}

import akka.actor.{Actor, ActorRef, Props}
import akka.event.LoggingReceive
import com.wavesplatform.Version
import com.wavesplatform.settings.{Constants, NetworkSettings}
import scorex.app.ApplicationVersion
import scorex.network.NetworkController.SendToNetwork
import scorex.network._
import scorex.network.message.MessageHandler.RawNetworkData
import scorex.network.message.{Message, MessageSpec}
import scorex.utils.ScorexLogging

import scala.collection.mutable
import scala.concurrent.ExecutionContext.Implicits.global
import scala.util.{Random, Try}

/** Must be singleton */
class PeerManager(
    settings: NetworkSettings,
    networkController: ActorRef,
    applicationName: String,
    appVersion: ApplicationVersion) extends Actor with ScorexLogging {

  import PeerConnectionHandler._
  import PeerManager._

  val blacklistResendInterval = settings.blackListResidenceTime / 10
  private implicit val system = context.system
  private val connectedPeers = mutable.Map[InetSocketAddress, PeerConnection]()
  private val suspects = mutable.Map.empty[InetSocketAddress, Int]
  private val maybeFilename = Option(settings.file).filter(_.trim.nonEmpty)
  private val peerDatabase: PeerDatabase = new PeerDatabaseImpl(settings, maybeFilename)

  private val visitPeersInterval = settings.peersDataResidenceTime / 10
  context.system.scheduler.schedule(visitPeersInterval, visitPeersInterval, self, MarkConnectedPeersVisited)
  private val blacklistListeners: scala.collection.mutable.Set[ActorRef] = scala.collection.mutable.Set.empty[ActorRef]
  context.system.scheduler.schedule(blacklistResendInterval, blacklistResendInterval, self, BlacklistResendRequired)

  private val knownPeersAddresses = getKnownPeersAddresses(settings.knownPeers)

  knownPeersAddresses.foreach(peerDatabase.addPeer(_, Some(0), None))

  private var connectingPeer: Option[InetSocketAddress] = None

  private var maybeShutdownRequester: Option[ActorRef] = None

  private val DefaultPort = 6863

  private def getKnownPeersAddresses(knownPeers: List[String]): Seq[InetSocketAddress] = {
    Try {
      knownPeers.map { peer =>
        val addressParts = peer.split(":").map(_.trim)
        val port = if (addressParts.length == 2) addressParts(1).toInt else DefaultPort
        new InetSocketAddress(addressParts(0), port)
      }
    }.getOrElse(Seq[InetSocketAddress]())
  }

  override def receive: Receive = LoggingReceive(({
    case CheckPeers =>
      if (connectedPeers.size < settings.maxConnections && connectingPeer.isEmpty) {
        peerDatabase.getRandomPeer(connectedPeers.keySet.toSet).foreach { address =>
          log.debug(s"Trying connect to random peer $address")
          connectingPeer = Some(address)
          networkController ! NetworkController.ConnectTo(address)
        }
      }

    case MarkConnectedPeersVisited => handshakedPeers.foreach(peerDatabase.touch)

    case CloseAllConnections =>
      if (connectedPeers.isEmpty) {
        sender() ! CloseAllConnectionsComplete
      } else {
        maybeShutdownRequester = Some(sender())
        connectedPeers.foreach(_._2.handlerRef ! CloseConnection)
      }

    case CloseConnectionCompleted(remote) =>
      disconnect(remote)
      if (connectedPeers.isEmpty) maybeShutdownRequester.foreach(_ ! CloseAllConnectionsComplete)

  }: Receive) orElse blacklistOperations orElse peerListOperations orElse peerCycle)

  private def peerCycle: Receive = {
    case Connected(remote, handlerRef, ownSocketAddress, inbound) =>

<<<<<<< HEAD
      val connectionsCount = connectedPeers.count(p => p._2.handshake.isDefined && p._2.inbound == inbound)
=======
      val connectionsCount = connectedPeers.count(_._2.inbound == inbound)
      log.debug(s"On new connection: connections (${connectedPeers.size}|${connectedPeers.count(_._2.inbound)}|${connectedPeers.count(!_._2.inbound)}): ${connectedPeers.keySet}")
>>>>>>> 16761f70

      if (isBlacklisted(remote)) {
        log.warn(s"Got incoming connection from blacklisted $remote")
        handlerRef ! CloseConnection
      } else if (connectionsCount >= settings.maxConnections && connectingPeer != Option(remote)) {
        log.info(s"Number of connections exceeded ${settings.maxConnections}, disconnect $remote")
        handlerRef ! CloseConnection
      } else {
        handleNewConnection(remote, handlerRef, ownSocketAddress, inbound)
      }

    case Handshaked(address, handshake) =>
      if (isBlacklisted(address)) {
        log.warn(s"Got handshake from blacklisted $address")
        connectedPeers.get(address).foreach(_.handlerRef ! CloseConnection)
      } else {
        handleHandshake(address, handshake)
      }

    case RawNetworkData(spec, msgData, remote) => processDataFromNetwork(spec, msgData, remote)

    case SendToNetwork(message, sendingStrategy) => sendDataToNetwork(message, sendingStrategy)

    case Disconnected(remote) =>
      disconnect(remote)
  }

  private def isBlacklisted(address: InetSocketAddress): Boolean =
    peerDatabase.getBlacklist.contains(address.getHostName)

  private def getConnectedPeersWithHandshake = connectedPeers
    .filter(_._2.handshake.isDefined)
    .map { case (k, v) => (k, v.handshake.get) }
    .toList

  private def peerListOperations: Receive = {
    case AddPeer(address) =>
      peerDatabase.addPeer(address, None, None)

    case GetConnectedPeers => sender() ! getConnectedPeersWithHandshake

    case GetConnectedPeersTyped =>
      val peers = getConnectedPeersWithHandshake map {
        case (addr, h) => new InetAddressPeer(h.nodeNonce, addr, self)
      }
      sender() ! ConnectedPeers(peers.toSet)

    case GetConnections => sender() ! connectedPeers.keys.toSeq

    case GetRandomPeersToBroadcast(howMany) =>
      val dbPeers = peerDatabase.getKnownPeers.keySet
      val intersection = dbPeers.intersect(handshakedPeers)
      sender() ! Random.shuffle(intersection.toSeq).take(howMany)

    case GetAllPeers => sender() ! peerDatabase.getKnownPeers

    case GetBlacklistedPeers => sender() ! peerDatabase.getBlacklist
  }

  val AllowedConnectionsFromOneHost = 5

  private def handleNewConnection(remote: InetSocketAddress,
                                  handlerRef: ActorRef,
                                  ownSocketAddress: Option[InetSocketAddress],
                                  inbound: Boolean): Unit = {

    if (connectedPeers.contains(remote)) {
      log.debug(s"Second connection from the same InetAddress $remote is not allowed")
      handlerRef ! CloseConnection
    } else {
      val connectionFromHostCount = connectedPeers.keys.count(_.getHostName == remote.getHostName)
      if (AllowedConnectionsFromOneHost > connectionFromHostCount) {
        val handshake = Handshake(applicationName, appVersion, settings.nodeName,
          settings.nonce, ownSocketAddress, System.currentTimeMillis() / 1000)

        handlerRef ! handshake

        connectedPeers += remote -> PeerConnection(handlerRef, None, inbound)
        if (connectingPeer.contains(remote)) {
          log.info(s"Connected to $remote")
          connectingPeer = None
        } else {
          log.info(s"Got incoming connection from $remote")
        }
      } else {
        log.debug(s"Max connection from one IP exceeded $remote")
        handlerRef ! CloseConnection
      }
    }
  }

  private def sendDataToNetwork(message: Message[_], sendingStrategy: SendingStrategy): Unit = {
    val peers = connectedPeers
      .filter(_._2.handshake.isDefined)
      .map { case (_, c) => (c.handshake.get.nodeNonce, c.handlerRef) }
      .toSeq

    val chosen = sendingStrategy.choose(peers)
    log.trace(s"${chosen.length} peers have been chosen among ${connectedPeers.size}")
    chosen.foreach(_._2 ! message)
  }

  private def processDataFromNetwork(spec: MessageSpec[_], msgData: Array[Byte], remote: InetSocketAddress): Unit = {
    connectedPeers.get(remote) match {
      case None =>
        log.error(s"New message from unknown $remote")
        sender() ! CloseConnection

      case Some(PeerConnection(_, None, _)) =>
        log.error(s"No connected peer matches $remote")
        sender() ! CloseConnection

      case Some(PeerConnection(_, Some(handshakeData), _)) =>
        val peer = new InetAddressPeer(handshakeData.nodeNonce, remote, self)
        networkController ! Message(spec, Left(msgData), Some(peer))
    }
  }

  private def disconnect(from: InetSocketAddress): Unit = {
    if (connectingPeer.contains(from)) {
      log.debug(s"Disconnecting from peer in process of establishing connection $from")
      connectingPeer = None
    }

    connectedPeers.remove(from)
    log.debug(s"After disconnect: connections (${connectedPeers.size}|${connectedPeers.count(_._2.inbound)}|${connectedPeers.count(!_._2.inbound)}): ${connectedPeers.keySet}")
  }

  private def peerNonces(): Set[(InetAddress, Long)] = {
    connectedPeers.filter(_._2.handshake.isDefined).map {
      case (k, v) => (k.getAddress, v.handshake.get.nodeNonce)
    }.toSet
  }

  private def handleHandshake(address: InetSocketAddress, handshake: Handshake): Unit =
    connectedPeers.get(address) match {
      case None =>
        log.error("No peer matching handshake")
        sender() ! CloseConnection

      case Some(PeerConnection(_, Some(_), _)) =>
        log.info(s"Double handshake from $address")
        connectedPeers.remove(address)
        sender() ! CloseConnection

      case Some(connection@PeerConnection(_, None, inbound)) =>
        log.debug(s"Comparing remote application name '${handshake.applicationName}' to local '$applicationName'")
        if (applicationName != handshake.applicationName) {
          log.debug(s"Different application name: ${handshake.applicationName} from $address")
          self ! AddToBlacklist(address)
        } else if (settings.nonce == handshake.nodeNonce) {
          log.info("Drop connection to self")
          connectedPeers.remove(address)
          peerDatabase.removePeer(address)
          connection.handlerRef ! CloseConnection
        } else if (peerNonces().contains((address.getAddress, handshake.nodeNonce))) {
          log.info("Drop connection to already connected peer with the same ip and nonce")
          connectedPeers.remove(address)
          connection.handlerRef ! CloseConnection
        } else {
          val declaredAddressOption = handshake.declaredAddress
          if (!inbound) {
            log.debug(s"Got handshake on outbound connection to $address with declared address ${declaredAddressOption.getOrElse("N/A")}")
            peerDatabase.addPeer(address, Some(handshake.nodeNonce), Some(handshake.nodeName))
          } else {
            log.debug(s"Got handshake on inbound connection from $address with declared address ${declaredAddressOption.getOrElse("N/A")}")
            if (declaredAddressOption.isDefined)
              peerDatabase.addPeer(declaredAddressOption.get, Some(handshake.nodeNonce), Some(handshake.nodeName))
          }

          connectedPeers += address -> connection.copy(handshake = Some(handshake))
        }
    }

  private def blacklistOperations: Receive = {
    case RegisterBlacklistListener(listener) =>
      blacklistListeners += listener
      listener ! ExistedBlacklist(peerDatabase.getBlacklist.toSeq)

    case UnregisterBlacklistListener(listener) =>
      blacklistListeners -= listener

    case BlacklistResendRequired =>
      blacklistListeners.foreach { listener =>
        listener ! ExistedBlacklist(peerDatabase.getBlacklist.toSeq)
      }

    case AddToBlacklist(address) =>
      addPeerToBlacklist(address)

    case Suspect(address) =>
      val count = suspects.getOrElse(address, 0)
      suspects.put(address, count + 1)
      if (count >= settings.blackListThreshold) {
        suspects.remove(address)
        addPeerToBlacklist(address)
      }
  }

  private def addPeerToBlacklist(address: InetSocketAddress): Unit = {
    log.info(s"Blacklist peer $address")
    peerDatabase.blacklistHost(address.getHostName)
    connectedPeers.remove(address).foreach(_.handlerRef ! CloseConnection)

    blacklistListeners.foreach { listener =>
      listener ! BlackListUpdated(address.getHostName)
    }
  }

  private def handshakedPeers = connectedPeers.filter(_._2.handshake.isDefined).keySet

}

object PeerManager {
  def props(networkSettings: NetworkSettings, networkController: ActorRef, addressSchemeCharacter: Char) =
    Props(new PeerManager(networkSettings, networkController, Constants.ApplicationName + addressSchemeCharacter, new ApplicationVersion(Version.VersionTuple)))

  case class AddPeer(address: InetSocketAddress)

  case class Connected(socketAddress: InetSocketAddress, handlerRef: ActorRef,
                       ownSocketAddress: Option[InetSocketAddress], inbound: Boolean)

  case class Handshaked(address: InetSocketAddress, handshake: Handshake)

  case class Disconnected(remote: InetSocketAddress)

  case class AddToBlacklist(address: InetSocketAddress)

  case class GetRandomPeersToBroadcast(howMany: Int)

  case class ConnectedPeers(peers: Set[ConnectedPeer])

  case class PeerConnection(handlerRef: ActorRef, handshake: Option[Handshake], inbound: Boolean)

  case class BlackListUpdated(host: String)

  case class RegisterBlacklistListener(listener: ActorRef)

  case class UnregisterBlacklistListener(listener: ActorRef)

  case class ExistedBlacklist(hosts: Seq[String])

  case class Suspect(address: InetSocketAddress)

  case object CheckPeers

  case object GetAllPeers

  case object GetBlacklistedPeers

  case object GetConnectedPeers

  case object GetConnectedPeersTyped

  case object GetConnections

  private case object MarkConnectedPeersVisited

  case object BlacklistResendRequired

  case object CloseAllConnections

  case object CloseAllConnectionsComplete

}<|MERGE_RESOLUTION|>--- conflicted
+++ resolved
@@ -88,12 +88,8 @@
   private def peerCycle: Receive = {
     case Connected(remote, handlerRef, ownSocketAddress, inbound) =>
 
-<<<<<<< HEAD
       val connectionsCount = connectedPeers.count(p => p._2.handshake.isDefined && p._2.inbound == inbound)
-=======
-      val connectionsCount = connectedPeers.count(_._2.inbound == inbound)
       log.debug(s"On new connection: connections (${connectedPeers.size}|${connectedPeers.count(_._2.inbound)}|${connectedPeers.count(!_._2.inbound)}): ${connectedPeers.keySet}")
->>>>>>> 16761f70
 
       if (isBlacklisted(remote)) {
         log.warn(s"Got incoming connection from blacklisted $remote")
