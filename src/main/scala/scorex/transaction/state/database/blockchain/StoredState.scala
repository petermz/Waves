--- conflicted
+++ resolved
@@ -7,7 +7,6 @@
 import scorex.crypto.encode.Base58
 import scorex.crypto.hash.FastCryptographicHash
 import scorex.settings.ChainParameters
-import scorex.transaction.ValidationError.StateValidationError
 import scorex.transaction._
 import scorex.transaction.assets._
 import scorex.transaction.lease.{LeaseCancelTransaction, LeaseTransaction}
@@ -93,15 +92,9 @@
   }
 
   override def processBlock(block: Block): Try[State] = Try {
-<<<<<<< HEAD
-    val trans = block.transactions
-    val fees: Map[AssetAcc, (AccState, Reasons)] = block.consensusModule.feesDistribution(block)
+    val trans = block.transactionData
+    val fees: Map[AssetAcc, (AccState, Reasons)] = Block.feesDistribution(block)
       .map(m => m._1 -> (AccState(assetBalance(m._1) + m._2, effectiveBalance(m._1.account) + m._2), List(FeesStateChange(m._2))))
-=======
-    val trans = block.transactionDataField.asInstanceOf[TransactionsBlockField].value
-    val fees: Map[AssetAcc, (AccState, Reasons)] = Block.feesDistribution(block)
-      .map(m => m._1 -> (AccState(assetBalance(m._1) + m._2), List(FeesStateChange(m._2))))
->>>>>>> ad2c5619
 
     val newBalances: Map[AssetAcc, (AccState, Reasons)] =
       calcNewBalances(trans, fees, block.timestampField.value < settings.allowTemporaryNegativeUntil)
@@ -388,21 +381,11 @@
     }
   }
 
-<<<<<<< HEAD
-  private[blockchain] def isValid(transaction: Transaction, height: Int): Boolean = {
-    val isValid =
-      validators.forall(_.isValid(this, transaction, height))
-    if (!isValid) {
-      log.debug(s"Failed validators for tx '${transaction.json}': ${validators.filterNot(_.isValid(this, transaction, height)).map(_.getClass.getSimpleName)}")
-    }
-    isValid
-=======
   def validateAgainstState(transaction: Transaction, height: Int): Either[ValidationError, Transaction] = {
-    validators.toStream.map(_.validate(transaction,height)).find(_.isLeft) match {
+    validators.toStream.map(_.validate(this, transaction,height)).find(_.isLeft) match {
       case Some(Left(e)) => Left(e)
       case _ => Right(transaction)
     }
->>>>>>> ad2c5619
   }
 
 
@@ -476,14 +459,9 @@
         db.rollback()
       }
     }
-<<<<<<< HEAD
     val assetExtendedState = new AssetsExtendedState(storage)
     val leaseExtendedState = new LeaseExtendedState(storage)
-    val incrementingTimestampValidator = new IncrementingTimestampValidator(settings, storage)
-=======
-    val extendedState = new AssetsExtendedState(storage)
     val incrementingTimestampValidator = new IncrementingTimestampValidator(settings.allowInvalidPaymentTransactionsByTimestamp, storage)
->>>>>>> ad2c5619
     val validators = Seq(
       assetExtendedState,
       incrementingTimestampValidator,
