--- conflicted
+++ resolved
@@ -25,7 +25,6 @@
 import scala.reflect.runtime.universe.Type
 import scala.util.{Left, Try}
 
-import com.wavesplatform.state2._
 
 trait RunnableApplication extends Application with Shutdownable with ScorexLogging {
 
@@ -123,16 +122,12 @@
     if (transactionModule.blockStorage.history.isEmpty) {
       val maybeGenesisSignature = Option(settings.blockchainSettings.genesisSettings.signature).filter(_.trim.nonEmpty)
       transactionModule.blockStorage.blockchainUpdater.processBlock(Block.genesis(consensusModule.genesisData, transactionModule.genesisData,
-<<<<<<< HEAD
         settings.blockchainSettings.genesisSettings.blockTimestamp, maybeGenesisSignature)) match {
         case Left(value) =>
           log.error(value.toString)
           System.exit(1)
         case _ =>
       }
-=======
-        settings.blockchainSettings.genesisSettings.blockTimestamp, maybeGenesisSignature)).explicitGet()
->>>>>>> 96ff2b75
 
       log.info("Genesis block has been added to the state")
     }
