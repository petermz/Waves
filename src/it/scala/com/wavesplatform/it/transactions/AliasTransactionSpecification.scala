--- conflicted
+++ resolved
@@ -10,20 +10,13 @@
 import scala.concurrent.Future.traverse
 import scala.concurrent.duration._
 
-<<<<<<< HEAD
-class AliasTransactionSpecification(override val allNodes: Seq[Node]) extends IntegrationSuiteWithThreeAddresses
-  with AllElementsOf {
+class AliasTransactionSpecification(override val allNodes: Seq[Node], override val notMiner: Node)
+  extends IntegrationSuiteWithThreeAddresses with AllElementsOf {
 
   val aliasFee = 1.waves;
-  //todo ignore to test
-  ignore("Able to send money to an alias") {
-    val alias = "TEST_ALIAS"
-=======
-class AliasTransactionSpecification(override val allNodes: Seq[Node], override val notMiner: Node)
-  extends IntegrationSuiteWithThreeAddresses {
+
   test("Able to send money to an alias") {
     val alias = "test_alias"
->>>>>>> 4d470e1f
 
     val f = for {
       _ <- assertBalances(firstAddress, 100.waves, 100.waves)
@@ -34,9 +27,7 @@
       _ <- traverse(allNodes)(_.waitForTransaction(aliasTxId))
 
       _ <- assertBalances(firstAddress, 99.waves, 99.waves)
-      transferId <- sender.transfer(firstAddress,
-        s"alias:${sender.settings.blockchainSettings.addressSchemeCharacter}:$alias",
-        1.waves, 1.waves).map(_.id)
+      transferId <- sender.transfer(firstAddress, s"alias:${sender.settings.blockchainSettings.addressSchemeCharacter}:$alias", 1.waves, 1.waves).map(_.id)
 
       height <- traverse(allNodes)(_.height).map(_.max)
       _ <- traverse(allNodes)(_.waitForHeight(height + 1))
@@ -48,13 +39,8 @@
     Await.result(f, 1.minute)
   }
 
-<<<<<<< HEAD
   ignore("Not able to create same aliases to same address") {
-    val alias = "TEST_ALIAS2"
-=======
-  test("Not able to create two aliases to same address") {
     val alias = "test_alias2"
->>>>>>> 4d470e1f
 
     val f = for {
       balance <- getAccountBalance(firstAddress)
@@ -78,13 +64,8 @@
   }
 
 
-<<<<<<< HEAD
   test("Not able to create aliases to other addresses") {
-    val alias = "TEST_ALIAS3"
-=======
-  test("Not able to create two aliases to other addresses") {
     val alias = "test_alias3"
->>>>>>> 4d470e1f
 
     val f = for {
       balance <- getAccountBalance(firstAddress)
